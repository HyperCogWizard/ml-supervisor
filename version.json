{
<<<<<<< HEAD
    "hassio": "0.63",
=======
    "hassio": "0.64",
>>>>>>> cb881cba
    "homeassistant": "0.54",
    "resinos": "1.1",
    "resinhup": "0.3",
    "generic": "0.3",
    "cluster": "0.1"
}<|MERGE_RESOLUTION|>--- conflicted
+++ resolved
@@ -1,9 +1,5 @@
 {
-<<<<<<< HEAD
-    "hassio": "0.63",
-=======
     "hassio": "0.64",
->>>>>>> cb881cba
     "homeassistant": "0.54",
     "resinos": "1.1",
     "resinhup": "0.3",
